--- conflicted
+++ resolved
@@ -128,6 +128,9 @@
   if $(command -v lsblk >/dev/null 2>&1); then
     lsblk > $TMPDIR/systeminfo/lsblk 2>&1
   fi
+  if $(command -v iostat >/dev/null 2>&1); then
+    iostat -h -x 2 5 > $TMPDIR/systeminfo/iostathx 2>&1
+  fi
   lsof -Pn > $TMPDIR/systeminfo/lsof 2>&1 & timeout_cmd
   if $(command -v sysctl >/dev/null 2>&1); then
     sysctl -a > $TMPDIR/systeminfo/sysctla 2>/dev/null
@@ -135,13 +138,8 @@
   if $(command -v systemctl >/dev/null 2>&1); then
     systemctl list-units > $TMPDIR/systeminfo/systemd-units 2>&1
   fi
-<<<<<<< HEAD
-  if $(command -v iostat >/dev/null 2>&1); then
-    iostat -h -x 2 5 > $TMPDIR/systeminfo/iostathx 2>&1
-=======
   if $(command -v systemctl >/dev/null 2>&1); then
     systemctl list-unit-files > $TMPDIR/systeminfo/systemd-unit-files 2>&1
->>>>>>> a605dbb5
   fi
   if $(command -v service >/dev/null 2>&1); then
     service --status-all > $TMPDIR/systeminfo/service-statusall 2>&1
